--- conflicted
+++ resolved
@@ -141,7 +141,44 @@
 	assert.Empty(t, browsers)
 }
 
-<<<<<<< HEAD
+func TestParseMaxCountParam_Missing(t *testing.T) {
+	r := httptest.NewRequest("GET", "http://wpt.fyi/", nil)
+	count, err := ParseMaxCountParam(r)
+	assert.Nil(t, err)
+	assert.Equal(t, MaxCountDefaultValue, count)
+}
+
+func TestParseMaxCountParam_TooSmall(t *testing.T) {
+	r := httptest.NewRequest("GET", "http://wpt.fyi/?max-count=0", nil)
+	count, err := ParseMaxCountParam(r)
+	assert.Nil(t, err)
+	assert.Equal(t, MaxCountMinValue, count)
+
+	r = httptest.NewRequest("GET", "http://wpt.fyi/?max-count=-1", nil)
+	count, err = ParseMaxCountParam(r)
+	assert.Nil(t, err)
+	assert.Equal(t, MaxCountMinValue, count)
+}
+
+func TestParseMaxCountParam_TooLarge(t *testing.T) {
+	r := httptest.NewRequest("GET", "http://wpt.fyi/?max-count=123456789", nil)
+	count, err := ParseMaxCountParam(r)
+	assert.Nil(t, err)
+	assert.Equal(t, MaxCountMaxValue, count)
+
+	r = httptest.NewRequest("GET", "http://wpt.fyi/?max-count=100000000", nil)
+	count, err = ParseMaxCountParam(r)
+	assert.Nil(t, err)
+	assert.Equal(t, MaxCountMaxValue, count)
+}
+
+func TestParseMaxCountParam(t *testing.T) {
+	r := httptest.NewRequest("GET", "http://wpt.fyi/?max-count=2", nil)
+	count, err := ParseMaxCountParam(r)
+	assert.Nil(t, err)
+	assert.Equal(t, 2, count)
+}
+
 func TestParsePathsParam_Missing(t *testing.T) {
 	r := httptest.NewRequest("GET", "http://wpt.fyi/api/diff", nil)
 	paths := ParsePathsParam(r)
@@ -151,55 +188,17 @@
 func TestParsePathsParam_Path_Duplicate(t *testing.T) {
 	r := httptest.NewRequest("GET", "http://wpt.fyi/api/diff?path=/css&path=/css", nil)
 	paths := ParsePathsParam(r)
-	assert.Len(t, paths.ToSlice(), 1)
+	assert.Equal(t, 1, paths.Cardinality())
 }
 
 func TestParsePathsParam_Paths_Duplicate(t *testing.T) {
 	r := httptest.NewRequest("GET", "http://wpt.fyi/api/diff?paths=/css,/css", nil)
 	paths := ParsePathsParam(r)
-	assert.Len(t, paths.ToSlice(), 1)
+	assert.Equal(t, 1, paths.Cardinality())
 }
 
 func TestParsePathsParam_PathsAndPath_Duplicate(t *testing.T) {
 	r := httptest.NewRequest("GET", "http://wpt.fyi/api/diff?paths=/css&path=/css", nil)
 	paths := ParsePathsParam(r)
-	assert.Len(t, paths.ToSlice(), 1)
-=======
-func TestParseMaxCountParam(t *testing.T) {
-	r := httptest.NewRequest("GET", "http://wpt.fyi/?max-count=2", nil)
-	count, err := ParseMaxCountParam(r)
-	assert.Nil(t, err)
-	assert.Equal(t, 2, count)
-}
-
-func TestParseMaxCountParam_Missing(t *testing.T) {
-	r := httptest.NewRequest("GET", "http://wpt.fyi/", nil)
-	count, err := ParseMaxCountParam(r)
-	assert.Nil(t, err)
-	assert.Equal(t, MaxCountDefaultValue, count)
-}
-
-func TestParseMaxCountParam_TooSmall(t *testing.T) {
-	r := httptest.NewRequest("GET", "http://wpt.fyi/?max-count=0", nil)
-	count, err := ParseMaxCountParam(r)
-	assert.Nil(t, err)
-	assert.Equal(t, MaxCountMinValue, count)
-
-	r = httptest.NewRequest("GET", "http://wpt.fyi/?max-count=-1", nil)
-	count, err = ParseMaxCountParam(r)
-	assert.Nil(t, err)
-	assert.Equal(t, MaxCountMinValue, count)
-}
-
-func TestParseMaxCountParam_TooLarge(t *testing.T) {
-	r := httptest.NewRequest("GET", "http://wpt.fyi/?max-count=123456789", nil)
-	count, err := ParseMaxCountParam(r)
-	assert.Nil(t, err)
-	assert.Equal(t, MaxCountMaxValue, count)
-
-	r = httptest.NewRequest("GET", "http://wpt.fyi/?max-count=100000000", nil)
-	count, err = ParseMaxCountParam(r)
-	assert.Nil(t, err)
-	assert.Equal(t, MaxCountMaxValue, count)
->>>>>>> ab1a9c61
+	assert.Equal(t, 1, paths.Cardinality())
 }