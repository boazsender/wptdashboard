// Copyright 2017 Google Inc.
//
// Licensed under the Apache License, Version 2.0 (the "License");
// you may not use this file except in compliance with the License.
// You may obtain a copy of the License at
//
//    http://www.apache.org/licenses/LICENSE-2.0
//
// Unless required by applicable law or agreed to in writing, software
// distributed under the License is distributed on an "AS IS" BASIS,
// WITHOUT WARRANTIES OR CONDITIONS OF ANY KIND, either express or implied.
// See the License for the specific language governing permissions and
// limitations under the License.

package wptdashboard

import (
	"github.com/stretchr/testify/assert"
	"net/http/httptest"
	"testing"
)

func TestParseSHAParam(t *testing.T) {
	r := httptest.NewRequest("GET", "http://wpt.fyi/", nil)
	runSHA, err := ParseSHAParam(r)
	assert.Nil(t, err)
	assert.Equal(t, "latest", runSHA)
}

func TestParseSHAParam_2(t *testing.T) {
	sha := "0123456789"
	r := httptest.NewRequest("GET", "http://wpt.fyi/?sha="+sha, nil)
	runSHA, err := ParseSHAParam(r)
	assert.Nil(t, err)
	assert.Equal(t, sha, runSHA)
}

func TestParseSHAParam_BadRequest(t *testing.T) {
	r := httptest.NewRequest("GET", "http://wpt.fyi/?sha=%zz", nil)
	runSHA, err := ParseSHAParam(r)
	assert.NotNil(t, err)
	assert.Equal(t, "latest", runSHA)
}

func TestParseSHAParam_NonSHA(t *testing.T) {
	r := httptest.NewRequest("GET", "http://wpt.fyi/?sha=123", nil)
	runSHA, err := ParseSHAParam(r)
	assert.Nil(t, err)
	assert.Equal(t, "latest", runSHA)
}

func TestParseSHAParam_NonSHA_2(t *testing.T) {
	r := httptest.NewRequest("GET", "http://wpt.fyi/?sha=zapper0123", nil)
	runSHA, err := ParseSHAParam(r)
	assert.Nil(t, err)
	assert.Equal(t, "latest", runSHA)
}

func TestParseBrowserParam(t *testing.T) {
	r := httptest.NewRequest("GET", "http://wpt.fyi/", nil)
	browser, err := ParseBrowserParam(r)
	assert.Nil(t, err)
	assert.Equal(t, "", browser)
}

func TestParseBrowserParam_Chrome(t *testing.T) {
	r := httptest.NewRequest("GET", "http://wpt.fyi/?browser=chrome", nil)
	browser, err := ParseBrowserParam(r)
	assert.Nil(t, err)
	assert.Equal(t, "chrome", browser)
}

func TestParseBrowserParam_Invalid(t *testing.T) {
	r := httptest.NewRequest("GET", "http://wpt.fyi/?browser=invalid", nil)
	browser, err := ParseBrowserParam(r)
	assert.NotNil(t, err)
	assert.Equal(t, "", browser)
}

func TestParseBrowsersParam(t *testing.T) {
	r := httptest.NewRequest("GET", "http://wpt.fyi/", nil)
	browsers, err := ParseBrowsersParam(r)
	assert.Nil(t, err)
	defaultBrowsers, err := GetBrowserNames()
	assert.Equal(t, defaultBrowsers, browsers)
}

func TestParseBrowsersParam_ChromeSafari(t *testing.T) {
	r := httptest.NewRequest("GET", "http://wpt.fyi/?browsers=chrome,safari", nil)
	browsers, err := ParseBrowsersParam(r)
	assert.Nil(t, err)
	assert.Equal(t, []string{"chrome", "safari"}, browsers)
}

func TestParseBrowsersParam_ChromeInvalid(t *testing.T) {
	r := httptest.NewRequest("GET", "http://wpt.fyi/?browsers=chrome,invalid", nil)
	browsers, err := ParseBrowsersParam(r)
	assert.Nil(t, err)
	assert.Equal(t, []string{"chrome"}, browsers)
}

func TestParseBrowsersParam_AllInvalid(t *testing.T) {
	r := httptest.NewRequest("GET", "http://wpt.fyi/?browsers=notabrowser,invalid", nil)
	browsers, err := ParseBrowsersParam(r)
	assert.Nil(t, err)
	assert.Empty(t, browsers)
}

func TestParseBrowsersParam_EmptyCommas(t *testing.T) {
	r := httptest.NewRequest("GET", "http://wpt.fyi/?browsers=,notabrowser,,,,invalid,,", nil)
	browsers, err := ParseBrowsersParam(r)
	assert.Nil(t, err)
	assert.Empty(t, browsers)
}

func TestParseBrowsersParam_SafariChrome(t *testing.T) {
	r := httptest.NewRequest("GET", "http://wpt.fyi/?browsers=safari,chrome", nil)
	browsers, err := ParseBrowsersParam(r)
	assert.Nil(t, err)
	assert.Equal(t, []string{"chrome", "safari"}, browsers)
}

func TestParseBrowsersParam_MultiBrowserParam_SafariChrome(t *testing.T) {
	r := httptest.NewRequest("GET", "http://wpt.fyi/?browser=safari&browser=chrome", nil)
	browsers, err := ParseBrowsersParam(r)
	assert.Nil(t, err)
	assert.Equal(t, []string{"chrome", "safari"}, browsers)
}

func TestParseBrowsersParam_MultiBrowserParam_SafariInvalid(t *testing.T) {
	r := httptest.NewRequest("GET", "http://wpt.fyi/?browser=safari&browser=invalid", nil)
	browsers, err := ParseBrowsersParam(r)
	assert.Nil(t, err)
	assert.Equal(t, []string{"safari"}, browsers)
}

func TestParseBrowsersParam_MultiBrowserParam_AllInvalid(t *testing.T) {
	r := httptest.NewRequest("GET", "http://wpt.fyi/?browser=invalid&browser=notabrowser", nil)
	browsers, err := ParseBrowsersParam(r)
	assert.Nil(t, err)
	assert.Empty(t, browsers)
}

func TestParseMaxCountParam_Missing(t *testing.T) {
	r := httptest.NewRequest("GET", "http://wpt.fyi/", nil)
	count, err := ParseMaxCountParam(r)
	assert.Nil(t, err)
	assert.Equal(t, MaxCountDefaultValue, count)
}

func TestParseMaxCountParam_TooSmall(t *testing.T) {
	r := httptest.NewRequest("GET", "http://wpt.fyi/?max-count=0", nil)
	count, err := ParseMaxCountParam(r)
	assert.Nil(t, err)
	assert.Equal(t, MaxCountMinValue, count)

	r = httptest.NewRequest("GET", "http://wpt.fyi/?max-count=-1", nil)
	count, err = ParseMaxCountParam(r)
	assert.Nil(t, err)
	assert.Equal(t, MaxCountMinValue, count)
}

func TestParseMaxCountParam_TooLarge(t *testing.T) {
	r := httptest.NewRequest("GET", "http://wpt.fyi/?max-count=123456789", nil)
	count, err := ParseMaxCountParam(r)
	assert.Nil(t, err)
	assert.Equal(t, MaxCountMaxValue, count)

	r = httptest.NewRequest("GET", "http://wpt.fyi/?max-count=100000000", nil)
	count, err = ParseMaxCountParam(r)
	assert.Nil(t, err)
	assert.Equal(t, MaxCountMaxValue, count)
}

<<<<<<< HEAD
func TestParseMaxCountParam(t *testing.T) {
	r := httptest.NewRequest("GET", "http://wpt.fyi/?max-count=2", nil)
	count, err := ParseMaxCountParam(r)
	assert.Nil(t, err)
	assert.Equal(t, 2, count)
}

func TestParsePathsParam_Missing(t *testing.T) {
	r := httptest.NewRequest("GET", "http://wpt.fyi/api/diff", nil)
	paths := ParsePathsParam(r)
	assert.Nil(t, paths)
}

func TestParsePathsParam_Empty(t *testing.T) {
	r := httptest.NewRequest("GET", "http://wpt.fyi/api/diff?path=", nil)
	paths := ParsePathsParam(r)
	assert.Nil(t, paths)

	r = httptest.NewRequest("GET", "http://wpt.fyi/api/diff?paths=", nil)
	paths = ParsePathsParam(r)
	assert.Nil(t, paths)
}

func TestParsePathsParam_Path_Duplicate(t *testing.T) {
	r := httptest.NewRequest("GET", "http://wpt.fyi/api/diff?path=/css&path=/css", nil)
	paths := ParsePathsParam(r)
	assert.Equal(t, 1, paths.Cardinality())
}

func TestParsePathsParam_Paths_Duplicate(t *testing.T) {
	r := httptest.NewRequest("GET", "http://wpt.fyi/api/diff?paths=/css,/css", nil)
	paths := ParsePathsParam(r)
	assert.Equal(t, 1, paths.Cardinality())
}

func TestParsePathsParam_PathsAndPath_Duplicate(t *testing.T) {
	r := httptest.NewRequest("GET", "http://wpt.fyi/api/diff?paths=/css&path=/css", nil)
	paths := ParsePathsParam(r)
	assert.Equal(t, 1, paths.Cardinality())
=======
func TestParseDiffFilterParam(t *testing.T) {
	r := httptest.NewRequest("GET", "http://wpt.fyi/api/diff?filter=A", nil)
	filter, _ := ParseDiffFilterParam(r)
	assert.Equal(t, DiffFilterParam{true, false, false}, filter)

	r = httptest.NewRequest("GET", "http://wpt.fyi/api/diff?filter=D", nil)
	filter, _ = ParseDiffFilterParam(r)
	assert.Equal(t, DiffFilterParam{false, true, false}, filter)

	r = httptest.NewRequest("GET", "http://wpt.fyi/api/diff?filter=C", nil)
	filter, _ = ParseDiffFilterParam(r)
	assert.Equal(t, DiffFilterParam{false, false, true}, filter)

	r = httptest.NewRequest("GET", "http://wpt.fyi/api/diff?filter=CAD", nil)
	filter, _ = ParseDiffFilterParam(r)
	assert.Equal(t, DiffFilterParam{true, true, true}, filter)

	r = httptest.NewRequest("GET", "http://wpt.fyi/api/diff?filter=CD", nil)
	filter, _ = ParseDiffFilterParam(r)
	assert.Equal(t, DiffFilterParam{false, true, true}, filter)

	r = httptest.NewRequest("GET", "http://wpt.fyi/api/diff?filter=CACA", nil)
	filter, _ = ParseDiffFilterParam(r)
	assert.Equal(t, DiffFilterParam{true, false, true}, filter)
}

func TestParseDiffFilterParam_Empty(t *testing.T) {
	r := httptest.NewRequest("GET", "http://wpt.fyi/api/diff", nil)
	filter, err := ParseDiffFilterParam(r)
	assert.Nil(t, err)
	assert.Equal(t, true, filter.Changed && filter.Added && filter.Deleted)
}

func TestParseDiffFilterParam_Invalid(t *testing.T) {
	r := httptest.NewRequest("GET", "http://wpt.fyi/api/diff?filter=Z", nil)
	_, err := ParseDiffFilterParam(r)
	assert.NotNil(t, err)
>>>>>>> d0d41e24
}<|MERGE_RESOLUTION|>--- conflicted
+++ resolved
@@ -172,7 +172,6 @@
 	assert.Equal(t, MaxCountMaxValue, count)
 }
 
-<<<<<<< HEAD
 func TestParseMaxCountParam(t *testing.T) {
 	r := httptest.NewRequest("GET", "http://wpt.fyi/?max-count=2", nil)
 	count, err := ParseMaxCountParam(r)
@@ -212,43 +211,50 @@
 	r := httptest.NewRequest("GET", "http://wpt.fyi/api/diff?paths=/css&path=/css", nil)
 	paths := ParsePathsParam(r)
 	assert.Equal(t, 1, paths.Cardinality())
-=======
+}
+
+func TestParsePathsParam_Paths_DiffFilter(t *testing.T) {
+	r := httptest.NewRequest("GET", "http://wpt.fyi/api/diff?paths=/css&path=/css", nil)
+	filter, err := ParseDiffFilterParams(r)
+	assert.Nil(t, err)
+	assert.Equal(t, 1, filter.Paths.Cardinality())
+}
+
 func TestParseDiffFilterParam(t *testing.T) {
 	r := httptest.NewRequest("GET", "http://wpt.fyi/api/diff?filter=A", nil)
-	filter, _ := ParseDiffFilterParam(r)
-	assert.Equal(t, DiffFilterParam{true, false, false}, filter)
+	filter, _ := ParseDiffFilterParams(r)
+	assert.Equal(t, DiffFilterParam{Added: true, Deleted: false, Changed: false}, filter)
 
 	r = httptest.NewRequest("GET", "http://wpt.fyi/api/diff?filter=D", nil)
-	filter, _ = ParseDiffFilterParam(r)
-	assert.Equal(t, DiffFilterParam{false, true, false}, filter)
+	filter, _ = ParseDiffFilterParams(r)
+	assert.Equal(t, DiffFilterParam{Added: false, Deleted: true, Changed: false}, filter)
 
 	r = httptest.NewRequest("GET", "http://wpt.fyi/api/diff?filter=C", nil)
-	filter, _ = ParseDiffFilterParam(r)
-	assert.Equal(t, DiffFilterParam{false, false, true}, filter)
+	filter, _ = ParseDiffFilterParams(r)
+	assert.Equal(t, DiffFilterParam{Added: false, Deleted: false, Changed: true}, filter)
 
 	r = httptest.NewRequest("GET", "http://wpt.fyi/api/diff?filter=CAD", nil)
-	filter, _ = ParseDiffFilterParam(r)
-	assert.Equal(t, DiffFilterParam{true, true, true}, filter)
+	filter, _ = ParseDiffFilterParams(r)
+	assert.Equal(t, DiffFilterParam{Added: true, Deleted: true, Changed: true}, filter)
 
 	r = httptest.NewRequest("GET", "http://wpt.fyi/api/diff?filter=CD", nil)
-	filter, _ = ParseDiffFilterParam(r)
-	assert.Equal(t, DiffFilterParam{false, true, true}, filter)
+	filter, _ = ParseDiffFilterParams(r)
+	assert.Equal(t, DiffFilterParam{Added: false, Deleted: true, Changed: true}, filter)
 
 	r = httptest.NewRequest("GET", "http://wpt.fyi/api/diff?filter=CACA", nil)
-	filter, _ = ParseDiffFilterParam(r)
-	assert.Equal(t, DiffFilterParam{true, false, true}, filter)
+	filter, _ = ParseDiffFilterParams(r)
+	assert.Equal(t, DiffFilterParam{Added: true, Deleted: false, Changed: true}, filter)
 }
 
 func TestParseDiffFilterParam_Empty(t *testing.T) {
 	r := httptest.NewRequest("GET", "http://wpt.fyi/api/diff", nil)
-	filter, err := ParseDiffFilterParam(r)
+	filter, err := ParseDiffFilterParams(r)
 	assert.Nil(t, err)
 	assert.Equal(t, true, filter.Changed && filter.Added && filter.Deleted)
 }
 
 func TestParseDiffFilterParam_Invalid(t *testing.T) {
 	r := httptest.NewRequest("GET", "http://wpt.fyi/api/diff?filter=Z", nil)
-	_, err := ParseDiffFilterParam(r)
+	_, err := ParseDiffFilterParams(r)
 	assert.NotNil(t, err)
->>>>>>> d0d41e24
 }