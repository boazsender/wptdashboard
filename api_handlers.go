--- conflicted
+++ resolved
@@ -302,12 +302,8 @@
 		return
 	}
 
-<<<<<<< HEAD
-	paths := ParsePathsParam(r)
-	diffJSON := diffResults(beforeJSON, afterJSON, paths)
-=======
 	var filter DiffFilterParam
-	if filter, err = ParseDiffFilterParam(r); err != nil {
+	if filter, err = ParseDiffFilterParams(r); err != nil {
 		http.Error(w, err.Error(), http.StatusBadRequest)
 		return
 	}
@@ -360,13 +356,12 @@
 	}
 
 	var filter DiffFilterParam
-	if filter, err = ParseDiffFilterParam(r); err != nil {
+	if filter, err = ParseDiffFilterParams(r); err != nil {
 		http.Error(w, err.Error(), http.StatusBadRequest)
 		return
 	}
 
 	diffJSON := getResultsDiff(beforeJSON, afterJSON, filter)
->>>>>>> d0d41e24
 	var bytes []byte
 	if bytes, err = json.Marshal(diffJSON); err != nil {
 		http.Error(w, err.Error(), http.StatusInternalServerError)
