// Copyright 2017 Google Inc.
//
// Licensed under the Apache License, Version 2.0 (the "License");
// you may not use this file except in compliance with the License.
// You may obtain a copy of the License at
//
//     http://www.apache.org/licenses/LICENSE-2.0
//
// Unless required by applicable law or agreed to in writing, software
// distributed under the License is distributed on an "AS IS" BASIS,
// WITHOUT WARRANTIES OR CONDITIONS OF ANY KIND, either express or implied.
// See the License for the specific language governing permissions and
// limitations under the License.

package wptdashboard

import (
	"encoding/json"
	"errors"
	"fmt"
	"io/ioutil"
	"net/http"
	"strings"

	"github.com/deckarep/golang-set"
	"golang.org/x/net/context"
	"google.golang.org/appengine/datastore"
	"google.golang.org/appengine/urlfetch"
)

type platformAtRevision struct {
	// Platform is the string representing browser (+ version), and OS (+ version).
	Platform string

	// Revision is the SHA[0:10] of the git repo.
	Revision string
}

func parsePlatformAtRevisionSpec(spec string) (platformAtRevision platformAtRevision, err error) {
	pieces := strings.Split(spec, "@")
	if len(pieces) > 2 {
		return platformAtRevision, errors.New("invalid platform@revision spec: " + spec)
	}
	platformAtRevision.Platform = pieces[0]
	if len(pieces) < 2 {
		// No @ is assumed to be the platform only.
		platformAtRevision.Revision = "latest"
	} else {
		platformAtRevision.Revision = pieces[1]
	}
	// TODO(lukebjerring): Also handle actual platforms (with version + os)
	if IsBrowserName(platformAtRevision.Platform) {
		return platformAtRevision, nil
	}
	return platformAtRevision, errors.New("Platform " + platformAtRevision.Platform + " not found")
}

func fetchRunResultsJSONForParam(
	ctx context.Context, r *http.Request, revision string) (results map[string][]int, err error) {
	var spec platformAtRevision
	if spec, err = parsePlatformAtRevisionSpec(revision); err != nil {
		return nil, err
	}
	return fetchRunResultsJSONForSpec(ctx, r, spec)
}

func fetchRunResultsJSONForSpec(
	ctx context.Context, r *http.Request, revision platformAtRevision) (results map[string][]int, err error) {
	var run TestRun
	if run, err = fetchRunForSpec(ctx, revision); err != nil {
		return nil, err
	} else if (run == TestRun{}) {
		return nil, nil
	}
	return fetchRunResultsJSON(ctx, r, run)
}

func fetchRunForSpec(ctx context.Context, revision platformAtRevision) (TestRun, error) {
	baseQuery := datastore.
		NewQuery("TestRun").
		Order("-CreatedAt").
		Limit(1)

	var results []TestRun
	// TODO(lukebjerring): Handle actual platforms (split out version + os)
	query := baseQuery.
		Filter("BrowserName =", revision.Platform)
	if revision.Revision != "latest" {
		query = query.Filter("Revision = ", revision.Revision)
	}
	if _, err := query.GetAll(ctx, &results); err != nil {
		return TestRun{}, err
	}
	if len(results) < 1 {
		return TestRun{}, nil
	}
	return results[0], nil
}

// fetchRunResultsJSON fetches the results JSON summary for the given test run, but does not include subtests (since
// a full run can span 20k files).
func fetchRunResultsJSON(ctx context.Context, r *http.Request, run TestRun) (results map[string][]int, err error) {
	client := urlfetch.Client(ctx)
	url := run.ResultsURL
	if strings.Index(url, "/") == 0 {
		reqURL := *r.URL
		reqURL.Path = url
	}
	var resp *http.Response
	if resp, err = client.Get(url); err != nil {
		return nil, err
	}
	defer resp.Body.Close()

	if resp.StatusCode != 200 {
		return nil, fmt.Errorf("%s returned HTTP status %d", url, resp.StatusCode)
	}
	var body []byte
	if body, err = ioutil.ReadAll(resp.Body); err != nil {
		return nil, err
	}
	if err = json.Unmarshal(body, &results); err != nil {
		return nil, err
	}
	return results, nil
}

// getResultsDiff returns a map of test name to an array of [count-different-tests, total-tests], for tests which had
// different results counts in their map (which is test name to array of [count-passed, total-tests]).
<<<<<<< HEAD
func diffResults(before map[string][]int, after map[string][]int, paths mapset.Set) map[string][]int {
	diff := make(map[string][]int)
	for test, resultsBefore := range before {
		if !anyPathMatches(paths, test) {
			continue
		}

		if resultsAfter, ok := after[test]; !ok {
			// Missing? Then N / N tests are 'different'
			diff[test] = []int{resultsBefore[1], resultsBefore[1]}
		} else {
			passDiff := abs(resultsBefore[0] - resultsAfter[0])
			countDiff := abs(resultsBefore[1] - resultsAfter[1])
			if countDiff == 0 && passDiff == 0 {
				continue
			}
			// Changed tests is at most the number of different outcomes,
			// but newly introduced tests should still be counted (e.g. 0/2 => 0/5)
			diff[test] = []int{
				max(passDiff, countDiff),
				max(resultsBefore[1], resultsAfter[1]),
			}
		}
	}
	for test, resultsAfter := range after {
		if !anyPathMatches(paths, test) {
			continue
		}

		if _, ok := before[test]; !ok {
			// Missing? Then N / N tests are 'different'
			diff[test] = []int{resultsAfter[1], resultsAfter[1]}
=======
//
func getResultsDiff(before map[string][]int, after map[string][]int, filter DiffFilterParam) map[string][]int {
	diff := make(map[string][]int)
	if filter.Deleted || filter.Changed {
		for test, resultsBefore := range before {
			if resultsAfter, ok := after[test]; !ok {
				// Missing? Then N / N tests are 'different'.
				if !filter.Deleted {
					continue
				}
				diff[test] = []int{resultsBefore[1], resultsBefore[1]}
			} else {
				if !filter.Changed {
					continue
				}
				passDiff := abs(resultsBefore[0] - resultsAfter[0])
				countDiff := abs(resultsBefore[1] - resultsAfter[1])
				if countDiff == 0 && passDiff == 0 {
					continue
				}
				// Changed tests is at most the number of different outcomes,
				// but newly introduced tests should still be counted (e.g. 0/2 => 0/5)
				diff[test] = []int{
					max(passDiff, countDiff),
					max(resultsBefore[1], resultsAfter[1]),
				}
			}
		}
	}
	if filter.Added {
		for test, resultsAfter := range after {
			if _, ok := before[test]; !ok {
				// Missing? Then N / N tests are 'different'
				diff[test] = []int{resultsAfter[1], resultsAfter[1]}
			}
>>>>>>> d0d41e24
		}
	}
	return diff
}

func anyPathMatches(paths mapset.Set, testPath string) bool {
	if paths == nil {
		return true
	}
	for path := range paths.Iter() {
		if strings.Index(testPath, path.(string)) == 0 {
			return true
		}
	}
	return false
}<|MERGE_RESOLUTION|>--- conflicted
+++ resolved
@@ -127,45 +127,15 @@
 
 // getResultsDiff returns a map of test name to an array of [count-different-tests, total-tests], for tests which had
 // different results counts in their map (which is test name to array of [count-passed, total-tests]).
-<<<<<<< HEAD
-func diffResults(before map[string][]int, after map[string][]int, paths mapset.Set) map[string][]int {
-	diff := make(map[string][]int)
-	for test, resultsBefore := range before {
-		if !anyPathMatches(paths, test) {
-			continue
-		}
-
-		if resultsAfter, ok := after[test]; !ok {
-			// Missing? Then N / N tests are 'different'
-			diff[test] = []int{resultsBefore[1], resultsBefore[1]}
-		} else {
-			passDiff := abs(resultsBefore[0] - resultsAfter[0])
-			countDiff := abs(resultsBefore[1] - resultsAfter[1])
-			if countDiff == 0 && passDiff == 0 {
-				continue
-			}
-			// Changed tests is at most the number of different outcomes,
-			// but newly introduced tests should still be counted (e.g. 0/2 => 0/5)
-			diff[test] = []int{
-				max(passDiff, countDiff),
-				max(resultsBefore[1], resultsAfter[1]),
-			}
-		}
-	}
-	for test, resultsAfter := range after {
-		if !anyPathMatches(paths, test) {
-			continue
-		}
-
-		if _, ok := before[test]; !ok {
-			// Missing? Then N / N tests are 'different'
-			diff[test] = []int{resultsAfter[1], resultsAfter[1]}
-=======
 //
 func getResultsDiff(before map[string][]int, after map[string][]int, filter DiffFilterParam) map[string][]int {
 	diff := make(map[string][]int)
 	if filter.Deleted || filter.Changed {
 		for test, resultsBefore := range before {
+			if !anyPathMatches(filter.Paths, test) {
+				continue
+			}
+
 			if resultsAfter, ok := after[test]; !ok {
 				// Missing? Then N / N tests are 'different'.
 				if !filter.Deleted {
@@ -192,11 +162,14 @@
 	}
 	if filter.Added {
 		for test, resultsAfter := range after {
+			if !anyPathMatches(filter.Paths, test) {
+				continue
+			}
+
 			if _, ok := before[test]; !ok {
 				// Missing? Then N / N tests are 'different'
 				diff[test] = []int{resultsAfter[1], resultsAfter[1]}
 			}
->>>>>>> d0d41e24
 		}
 	}
 	return diff
