--- conflicted
+++ resolved
@@ -72,35 +72,6 @@
 }
 
 func TestDiffResults_Filtered(t *testing.T) {
-<<<<<<< HEAD
-	// Test filtering by each /, /mock/, and /mock/path.html
-	pieces := strings.SplitAfter(mockTestPath, "/")
-	for i := 1; i < len(pieces); i++ {
-		paths := mapset.NewSet(strings.Join(pieces[:i], ""))
-		assertDeltaFiltered(t, []int{0, 5}, []int{5, 5}, []int{5, 5}, paths)
-	}
-
-	// Filter where none match
-	paths := mapset.NewSet("/different/path/")
-	rBefore, rAfter := getDeltaResultsMaps([]int{0, 5}, []int{5, 5})
-	assert.Empty(t, diffResults(rBefore, rAfter, paths))
-
-	// Filter where one matches
-	mockPath1, mockPath2 := "/mock/path-1.html", "/mock/path-2.html"
-	rBefore = map[string][]int{
-		mockPath1: {0, 1},
-		mockPath2: {0, 1},
-	}
-	rAfter = map[string][]int{
-		mockPath1: {2, 2},
-		mockPath2: {2, 2},
-	}
-	paths = mapset.NewSet(mockPath1)
-	delta := diffResults(rBefore, rAfter, paths)
-	assert.NotContains(t, delta, mockPath2)
-	assert.Contains(t, delta, mockPath1)
-	assert.Equal(t, []int{2, 2}, delta[mockPath1])
-=======
 	changedFilter := DiffFilterParam{Changed: true}
 	addedFilter := DiffFilterParam{Added: true}
 	deletedFilter := DiffFilterParam{Deleted: true}
@@ -119,43 +90,56 @@
 	assert.Equal(t, map[string][]int{changedPath: {1, 5}}, getResultsDiff(before, after, changedFilter))
 	assert.Equal(t, map[string][]int{addedPath: {3, 3}}, getResultsDiff(before, after, addedFilter))
 	assert.Equal(t, map[string][]int{removedPath: {2, 2}}, getResultsDiff(before, after, deletedFilter))
->>>>>>> d0d41e24
+
+	// Test filtering by each /, /mock/, and /mock/path.html
+	pieces := strings.SplitAfter(mockTestPath, "/")
+	for i := 1; i < len(pieces); i++ {
+		paths := mapset.NewSet(strings.Join(pieces[:i], ""))
+		filter := DiffFilterParam{Changed: true, Paths: paths}
+		assertDeltaWithFilter(t, []int{0, 5}, []int{5, 5}, []int{5, 5}, filter)
+	}
+
+	// Filter where none match
+	rBefore, rAfter := getDeltaResultsMaps([]int{0, 5}, []int{5, 5})
+	filter := DiffFilterParam{Changed: true, Paths: mapset.NewSet("/different/path/")}
+	assert.Empty(t, getResultsDiff(rBefore, rAfter, filter))
+
+	// Filter where one matches
+	mockPath1, mockPath2 := "/mock/path-1.html", "/mock/path-2.html"
+	rBefore = map[string][]int{
+		mockPath1: {0, 1},
+		mockPath2: {0, 1},
+	}
+	rAfter = map[string][]int{
+		mockPath1: {2, 2},
+		mockPath2: {2, 2},
+	}
+	filter.Paths = mapset.NewSet(mockPath1)
+	delta := getResultsDiff(rBefore, rAfter, filter)
+	assert.NotContains(t, delta, mockPath2)
+	assert.Contains(t, delta, mockPath1)
+	assert.Equal(t, []int{2, 2}, delta[mockPath1])
 }
 
 func assertNoDeltaDifferences(t *testing.T, before []int, after []int) {
-	assertNoDeltaDifferencesWithFilter(t, before, after, DiffFilterParam{true, true, true})
+	assertNoDeltaDifferencesWithFilter(t, before, after, DiffFilterParam{Added: true, Deleted: true, Changed: true})
 }
 
 func assertNoDeltaDifferencesWithFilter(t *testing.T, before []int, after []int, filter DiffFilterParam) {
 	rBefore, rAfter := getDeltaResultsMaps(before, after)
-<<<<<<< HEAD
-	assert.Equal(t, map[string][]int{}, diffResults(rBefore, rAfter, nil))
-}
-
-func assertDelta(t *testing.T, before []int, after []int, delta []int) {
-	assertDeltaFiltered(t, before, after, delta, nil)
-}
-
-func assertDeltaFiltered(t *testing.T, before []int, after []int, delta []int, paths mapset.Set) {
-=======
 	assert.Equal(t, map[string][]int{}, getResultsDiff(rBefore, rAfter, filter))
 }
 
 func assertDelta(t *testing.T, before []int, after []int, delta []int) {
-	assertDeltaWithFilter(t, before, after, delta, DiffFilterParam{true, true, true})
+	assertDeltaWithFilter(t, before, after, delta, DiffFilterParam{Added: true, Deleted: true, Changed: true})
 }
 
 func assertDeltaWithFilter(t *testing.T, before []int, after []int, delta []int, filter DiffFilterParam) {
->>>>>>> d0d41e24
 	rBefore, rAfter := getDeltaResultsMaps(before, after)
 	assert.Equal(
 		t,
 		map[string][]int{mockTestPath: delta},
-<<<<<<< HEAD
-		diffResults(rBefore, rAfter, paths))
-=======
 		getResultsDiff(rBefore, rAfter, filter))
->>>>>>> d0d41e24
 }
 
 func getDeltaResultsMaps(before []int, after []int) (map[string][]int, map[string][]int) {
