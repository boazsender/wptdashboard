--- conflicted
+++ resolved
@@ -122,7 +122,52 @@
 	return count, err
 }
 
-<<<<<<< HEAD
+// DiffFilterParam represents the types of changed test paths to include.
+type DiffFilterParam struct {
+	// Added tests are present in the 'after' state of the diff, but not present
+	// in the 'before' state of the diff.
+	Added bool
+
+	// Deleted tests are present in the 'before' state of the diff, but not present
+	// in the 'after' state of the diff.
+	Deleted bool
+
+	// Changed tests are present in both the 'before' and 'after' states of the diff,
+	// but the number of passes, failures, or total tests has changed.
+	Changed bool
+
+	// Set of test paths to include, or include all tests if nil.
+	Paths mapset.Set
+}
+
+// ParseDiffFilterParams collects the diff filtering params for the given request.
+// It splits the filter param into the differences to include. The filter param is inspired by Git's --diff-filter flag.
+// It also adds the set of test paths to include; see ParsePathsParam below.
+func ParseDiffFilterParams(r *http.Request) (param DiffFilterParam, err error) {
+	param = DiffFilterParam{
+		Added:   true,
+		Deleted: true,
+		Changed: true,
+	}
+	if filter := r.URL.Query().Get("filter"); filter != "" {
+		param = DiffFilterParam{}
+		for _, char := range filter {
+			switch char {
+			case 'A':
+				param.Added = true
+			case 'D':
+				param.Deleted = true
+			case 'C':
+				param.Changed = true
+			default:
+				return param, fmt.Errorf("invalid filter character %c", char)
+			}
+		}
+	}
+	param.Paths = ParsePathsParam(r)
+	return param, nil
+}
+
 // ParsePathsParam returns a set list of test paths to include, or nil if no filter is provided (and all tests should be
 // included). It parses the 'paths' parameter, split on commas, and also checks for the (repeatable) 'path' params.
 func ParsePathsParam(r *http.Request) (paths mapset.Set) {
@@ -148,45 +193,4 @@
 		return nil
 	}
 	return paths
-=======
-// DiffFilterParam represents the types of changed test paths to include.
-type DiffFilterParam struct {
-	// Added tests are present in the 'after' state of the diff, but not present
-	// in the 'before' state of the diff.
-	Added bool
-
-	// Deleted tests are present in the 'before' state of the diff, but not present
-	// in the 'after' state of the diff.
-	Deleted bool
-
-	// Changed tests are present in both the 'before' and 'after' states of the diff,
-	// but the number of passes, failures, or total tests has changed.
-	Changed bool
-}
-
-// ParseDiffFilterParam splits the filter param into the differences to include.
-// The filter param is inspired by Git's --diff-filter flag.
-func ParseDiffFilterParam(r *http.Request) (param DiffFilterParam, err error) {
-	param = DiffFilterParam{
-		true,
-		true,
-		true,
-	}
-	if filter := r.URL.Query().Get("filter"); filter != "" {
-		param = DiffFilterParam{}
-		for _, char := range filter {
-			switch char {
-			case 'A':
-				param.Added = true
-			case 'D':
-				param.Deleted = true
-			case 'C':
-				param.Changed = true
-			default:
-				return param, fmt.Errorf("invalid filter character %c", char)
-			}
-		}
-	}
-	return param, nil
->>>>>>> d0d41e24
 }